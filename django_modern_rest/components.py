--- conflicted
+++ resolved
@@ -61,26 +61,9 @@
     def _extract_raw_data(
         cls,
         request: HttpRequest,
-<<<<<<< HEAD
         serializer: type[BaseSerializer],
     ) -> Any:
         return request.GET
-=======
-        *args: Any,
-        **kwargs: Any,
-    ) -> None:
-        # TODO: validate `type_args` len
-        try:
-            self.parsed_query = serializer.from_python(
-                request.GET,
-                type_args[0],
-                strict=self.strict_validation,
-            )
-        except serializer.validation_error as exc:
-            raise RequestSerializationError(
-                serializer.error_to_json(exc),
-            ) from None
->>>>>>> bdb952a6
 
 
 class Body(ComponentParserMixin, Generic[_BodyT]):
@@ -103,15 +86,7 @@
         serializer: type[BaseSerializer],
     ) -> Any:
         try:
-<<<<<<< HEAD
             return serializer.from_json(request.body)
-=======
-            self.parsed_body = serializer.from_python(
-                serializer.from_json(request.body),
-                type_args[0],
-                strict=self.strict_validation,
-            )
->>>>>>> bdb952a6
         except (msgspec.DecodeError, TypeError) as exc:
             raise RequestSerializationError(str(exc)) from None
 
@@ -133,23 +108,6 @@
     def _extract_raw_data(
         cls,
         request: HttpRequest,
-<<<<<<< HEAD
         serializer: type[BaseSerializer],
     ) -> Any:
-        return request.headers
-=======
-        *args: Any,
-        **kwargs: Any,
-    ) -> None:
-        # TODO: validate `type_args` len
-        try:
-            self.parsed_headers = serializer.from_python(
-                request.headers,
-                type_args[0],
-                strict=self.strict_validation,
-            )
-        except serializer.validation_error as exc:
-            raise RequestSerializationError(
-                serializer.error_to_json(exc),
-            ) from None
->>>>>>> bdb952a6
+        return request.headers