--- conflicted
+++ resolved
@@ -30,15 +30,12 @@
     def generate(self, endpoint: 'Endpoint', path: str) -> Operation:
         """Generate an OpenAPI Operation from an endpoint."""
         metadata = endpoint.metadata
-<<<<<<< HEAD
-        request_body = self._generate_request_body(metadata)
-        responses = self._generate_responses(metadata)
-=======
         operation_id = self.context.operation_id_generator.generate(
             endpoint,
             path,
         )
->>>>>>> dfb93db1
+        request_body = self._generate_request_body(metadata)
+        responses = self._generate_responses(metadata)
         return Operation(
             tags=metadata.tags,
             summary=metadata.summary,
@@ -48,7 +45,7 @@
             external_docs=metadata.external_docs,
             servers=metadata.servers,
             callbacks=metadata.callbacks,
-<<<<<<< HEAD
+            operation_id=operation_id,
             request_body=request_body,
             responses=responses,
         )
@@ -92,10 +89,6 @@
             )
 
         return responses
-=======
-            operation_id=operation_id,
-            # TODO: implement another attributes generation.
-        )
 
 
 class OperationIDGenerator:
@@ -176,5 +169,4 @@
 
     def _build_operation_id(self, method: str, tokens: list[str]) -> str:
         """Build operation ID from HTTP method and path tokens."""
-        return method + ''.join(tokens) if tokens else method
->>>>>>> dfb93db1
+        return method + ''.join(tokens) if tokens else method