import abc
from typing import TYPE_CHECKING, Any, ClassVar, TypeVar

if TYPE_CHECKING:
    from django_modern_rest.internal.json import FromJson

_ModelT = TypeVar('_ModelT')


class BaseSerializer:
    """Abstract base class for JSON serialization."""

    __slots__ = ()

    # API that needs to be set in subclasses:
    validation_error: ClassVar[type[Exception]]

    # API that have defaults:
    content_type: ClassVar[str] = 'application/json'

    @classmethod
    @abc.abstractmethod
    def to_json(cls, structure: Any) -> bytes:
        """Override this method to covert structured data to json bytestring."""
        raise NotImplementedError

    @classmethod
    def serialize_hook(cls, to_serialize: Any) -> Any:
        raise TypeError(
            f'Value {to_serialize} of type {type(to_serialize)} '
            'is not supported',
        )

    @classmethod
    @abc.abstractmethod
    def from_json(cls, buffer: 'FromJson') -> Any:
        raise NotImplementedError

    @classmethod
    @abc.abstractmethod
    def from_python(
        cls,
        unstructured: Any,
        model: Any,
    ) -> Any:
        raise NotImplementedError

    @classmethod
    def deserialize_hook(
        cls,
        target_type: type[Any],
        to_deserialize: Any,
    ) -> Any:
        raise TypeError(
            f'Value {to_deserialize} of type {type(to_deserialize)} '
            f'is not supported for {target_type}',
        )

    @classmethod
    @abc.abstractmethod
<<<<<<< HEAD
    def create_combined_model(
        cls,
        component_specs: dict[str, type[Any]],
    ) -> type[Any]:
        """Create a single model that combines all component models."""
        raise NotImplementedError

    @classmethod
    @abc.abstractmethod
    def validate_combined(
        cls,
        combined_model: type[Any],
        data: dict[str, Any],
    ) -> Any:
        """Validate all data at once using combined model."""
        raise NotImplementedError
=======
    def error_to_json(cls, error: Exception) -> Any:
        """Serialize an exception to json the best way possible."""
>>>>>>> 9cad1767
<|MERGE_RESOLUTION|>--- conflicted
+++ resolved
@@ -58,7 +58,6 @@
 
     @classmethod
     @abc.abstractmethod
-<<<<<<< HEAD
     def create_combined_model(
         cls,
         component_specs: dict[str, type[Any]],
@@ -75,7 +74,8 @@
     ) -> Any:
         """Validate all data at once using combined model."""
         raise NotImplementedError
-=======
+
+    @classmethod
+    @abc.abstractmethod
     def error_to_json(cls, error: Exception) -> Any:
-        """Serialize an exception to json the best way possible."""
->>>>>>> 9cad1767
+        """Serialize an exception to json the best way possible."""