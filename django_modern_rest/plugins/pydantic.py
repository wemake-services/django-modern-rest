from typing import TYPE_CHECKING, Any, ClassVar

try:
    import pydantic
except ImportError:  # pragma: no cover
    print(  # noqa: WPS421
        'Looks like `pydantic` is not installed, '
        "consider using `pip install 'django-modern-rest[pydantic]'`",
    )
    raise

from django.utils.module_loading import import_string
from typing_extensions import override

from django_modern_rest.serialization import BaseSerializer
from django_modern_rest.settings import (
    DMR_DESERIALIZE_KEY,
    DMR_SERIALIZE_KEY,
    resolve_setting,
)

if TYPE_CHECKING:
    from django_modern_rest.internal.json import (
        Deserialize,
        FromJson,
        Serialize,
    )


class PydanticSerializer(BaseSerializer):
    __slots__ = ()

    # Required API:
    validation_error: ClassVar[type[Exception]] = pydantic.ValidationError

    # Custom API:

    # TODO: use `TypedDict`
    model_dump_kwargs: ClassVar[dict[str, Any]] = {
        'by_alias': True,
        'mode': 'json',
    }
    # TODO: use a TypedDict
    from_python_kwargs: ClassVar[dict[str, Any]] = {
        'by_alias': True,
    }
    from_json_strict: ClassVar[bool] = True

    # Private API:

    _serialize: ClassVar['Serialize']
    _deserialize: ClassVar['Deserialize']

    @override
    @classmethod
    def to_json(cls, structure: Any) -> bytes:
        return _get_serialize_func(cls)(structure, cls.serialize_hook)

    @override
    @classmethod
    def serialize_hook(cls, to_serialize: Any) -> Any:
        if isinstance(to_serialize, pydantic.BaseModel):
            return to_serialize.model_dump(**cls.model_dump_kwargs)
        return super().serialize_hook(to_serialize)

    @override
    @classmethod
    def from_json(cls, buffer: 'FromJson') -> Any:
        return _get_deserialize_func(cls)(
            buffer,
            cls.deserialize_hook,
            strict=cls.from_json_strict,
        )

    @override
    @classmethod
    def from_python(
        cls,
        unstructured: Any,
        model: Any,
        # TODO: add `strict` maybe? So we can strictly validate some parts.
    ) -> Any:
        # TODO: support `.rebuild` and forward refs
        return pydantic.TypeAdapter(model).validate_python(
            unstructured,
            **cls.from_python_kwargs,
        )

    @override
    @classmethod
    def deserialize_hook(
        cls,
        target_type: type[Any],
        to_deserialize: Any,
    ) -> Any:
        # TODO: provide docs why this is needed
        return super().deserialize_hook(target_type, to_deserialize)

    @override
    @classmethod
<<<<<<< HEAD
    def create_combined_model(
        cls,
        component_specs: dict[str, type[Any]],
    ) -> type[Any]:
        """Create a single Pydantic model from all components."""
        fields = {
            name: (model_type, ...)
            for name, model_type in component_specs.items()
        }

        return pydantic.create_model('CombinedRequestModel', **fields)

    @override
    @classmethod
    def validate_combined(
        cls,
        combined_model: type[Any],
        data: dict[str, Any],
    ) -> Any:
        """Validate all data at once using single validation call."""
        return pydantic.TypeAdapter(combined_model).validate_python(
            data,
            **cls.from_python_kwargs,
        )
=======
    def error_to_json(cls, error: Exception) -> list[Any]:
        """Serialize an exception to json the best way possible."""
        # Security notice: we only process custom exceptions
        # with this functions, so nothing should leak from exc messages.
        assert isinstance(error, pydantic.ValidationError), (  # noqa: S101
            f'Cannot serialize {error} to json safely'
        )
        return error.errors(include_url=False)
>>>>>>> 9cad1767


# TODO: merge `_get_serialize_func` and `_get_deserialize_func`?
def _get_serialize_func(cls: type[PydanticSerializer]) -> 'Serialize':
    existing_attr: Serialize | None = getattr(cls, '_serialize', None)
    if existing_attr is not None:
        return existing_attr

    setting = resolve_setting(DMR_SERIALIZE_KEY)
    cls._serialize = (  # pyright: ignore[reportPrivateUsage]
        import_string(setting) if isinstance(setting, str) else setting
    )
    return cls._serialize  # pyright: ignore[reportPrivateUsage]


def _get_deserialize_func(cls: type[PydanticSerializer]) -> 'Deserialize':
    existing_attr: Deserialize | None = getattr(cls, '_deserialize', None)
    if existing_attr is not None:
        return existing_attr

    setting = resolve_setting(DMR_DESERIALIZE_KEY)
    cls._deserialize = (  # pyright: ignore[reportPrivateUsage]
        import_string(setting) if isinstance(setting, str) else setting
    )
    return cls._deserialize  # pyright: ignore[reportPrivateUsage]<|MERGE_RESOLUTION|>--- conflicted
+++ resolved
@@ -98,7 +98,17 @@
 
     @override
     @classmethod
-<<<<<<< HEAD
+    def error_to_json(cls, error: Exception) -> list[Any]:
+        """Serialize an exception to json the best way possible."""
+        # Security notice: we only process custom exceptions
+        # with this functions, so nothing should leak from exc messages.
+        assert isinstance(error, pydantic.ValidationError), (  # noqa: S101
+            f'Cannot serialize {error} to json safely'
+        )
+        return error.errors(include_url=False)
+
+    @override
+    @classmethod
     def create_combined_model(
         cls,
         component_specs: dict[str, type[Any]],
@@ -123,16 +133,6 @@
             data,
             **cls.from_python_kwargs,
         )
-=======
-    def error_to_json(cls, error: Exception) -> list[Any]:
-        """Serialize an exception to json the best way possible."""
-        # Security notice: we only process custom exceptions
-        # with this functions, so nothing should leak from exc messages.
-        assert isinstance(error, pydantic.ValidationError), (  # noqa: S101
-            f'Cannot serialize {error} to json safely'
-        )
-        return error.errors(include_url=False)
->>>>>>> 9cad1767
 
 
 # TODO: merge `_get_serialize_func` and `_get_deserialize_func`?
