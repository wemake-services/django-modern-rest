import inspect
from collections.abc import Awaitable, Callable, Mapping
from http import HTTPStatus
from typing import (
    TYPE_CHECKING,
    Any,
    ClassVar,
    Never,
    overload,
)

from django.http import HttpResponse
from typing_extensions import ParamSpec, Protocol, TypeVar, deprecated

from django_modern_rest.errors import AsyncErrorHandlerT, SyncErrorHandlerT
from django_modern_rest.exceptions import ResponseSerializationError
from django_modern_rest.headers import (
    NewHeader,
)
from django_modern_rest.response import APIError, ResponseDescription
from django_modern_rest.serialization import BaseSerializer
from django_modern_rest.settings import (
    DMR_GLOBAL_ERROR_HANDLER_KEY,
    resolve_setting,
)
from django_modern_rest.types import (
    Empty,
    EmptyObj,
)
from django_modern_rest.validation import (
    EndpointMetadataValidator,
    ModifyEndpointPayload,
    PayloadT,
    ResponseValidator,
    ValidateEndpointPayload,
    validate_method_name,
)

if TYPE_CHECKING:
    from django_modern_rest.controller import Controller


class Endpoint:  # noqa: WPS214
    """
    Represents the single API endpoint.

    Is built during the import time.
    In the runtime only does response validate, which can be disabled.
    """

    __slots__ = (
        '_controller',
        '_func',
        '_method',
        'is_async',
        'metadata',
        'response_validator',
    )

    _func: Callable[..., Any]
    _controller: 'Controller[BaseSerializer]'

    metadata_validator_cls: ClassVar[type[EndpointMetadataValidator]] = (
        EndpointMetadataValidator
    )
    response_validator_cls: ClassVar[type[ResponseValidator]] = (
        ResponseValidator
    )

    def __init__(
        self,
        func: Callable[..., Any],
        *,
        controller_cls: type['Controller[BaseSerializer]'],
    ) -> None:
        """
        Create an entrypoint.

        Args:
            func: Entrypoint handler. An actual function.
            controller_cls: ``Controller`` class that this endpoint belongs to.

        """
        payload: PayloadT = getattr(func, '__payload__', None)
        # We need to add metadata to functions that don't have it,
        # since decorator is optional:
        metadata = self.metadata_validator_cls(payload=payload)(
            func,
            controller_cls=controller_cls,
        )
        func.__metadata__ = metadata  # type: ignore[attr-defined]
        self.metadata = metadata

        # We need a func before any wrappers, but with metadata:
        self.response_validator = self.response_validator_cls(
            metadata,
            controller_cls.serializer,
        )
        # We can now run endpoint's optimization:
        controller_cls.serializer.optimizer.optimize_endpoint(metadata)

        # Now we can add wrappers:
        if inspect.iscoroutinefunction(func):
            self._func = self._async_endpoint(func)
            self.is_async = True
        else:
            self._func = self._sync_endpoint(func)
            self.is_async = False

    def __call__(
        self,
        controller: 'Controller[BaseSerializer]',
        *args: Any,
        **kwargs: Any,
    ) -> HttpResponse:
        """Run the endpoint and return the response."""
        self._controller = controller
        return self._func(*args, **kwargs)  # type: ignore[no-any-return]

    def handle_error(self, exc: Exception) -> HttpResponse:
        """
        Return error response if possible.

        Override this method to add custom error handling.
        """
        if not isinstance(self.metadata.error_handler, Empty):
            try:
                # We validate this, no error possible in runtime:
                return self.metadata.error_handler(  # type: ignore[return-value]
                    self._controller,
                    self,
                    exc,
                )
            except Exception:  # noqa: S110
                # We don't use `suppress` here for speed.
                pass  # noqa: WPS420
        # Per-endpoint error handler didn't work.
        # Now, try the per-controller one.
        try:
            return self._controller.handle_error(self, exc)
        except Exception:
            # And the last option is to handle error globally:
            return self._handle_default_error(exc)

    async def handle_async_error(self, exc: Exception) -> HttpResponse:
        """
        Return error response if possible.

        Override this method to add custom async error handling.
        """
        if not isinstance(self.metadata.error_handler, Empty):
            try:
                # We validate this, no error possible in runtime:
                return await self.metadata.error_handler(  # type: ignore[no-any-return, misc]
                    self._controller,
                    self,
                    exc,
                )
            except Exception:  # noqa: S110
                # We don't use `suppress` here for speed.
                pass  # noqa: WPS420
        # Per-endpoint error handler didn't work.
        # Now, try the per-controller one.
        try:
            return await self._controller.handle_async_error(self, exc)
        except Exception:
            # And the last option is to handle error globally:
            return self._handle_default_error(exc)

    def _async_endpoint(
        self,
        func: Callable[..., Any],
    ) -> Callable[..., Awaitable[HttpResponse]]:
        async def decorator(
            *args: Any,
            **kwargs: Any,
        ) -> HttpResponse:
            # Parse request:
            try:
                self._controller.serializer_context.parse_and_bind(
                    self._controller,
                    self._controller.request,
                    *args,
                    **kwargs,
                )
            except Exception as exc:
                return self._make_http_response(
                    await self.handle_async_error(exc),
                )
            # Return response:
            try:
                func_result = await func(self._controller)
            except APIError as exc:  # pyright: ignore[reportUnknownVariableType]
                func_result = self._controller.to_error(
                    exc.raw_data,  # pyright: ignore[reportUnknownMemberType]
                    status_code=exc.status_code,
                    headers=exc.headers,
                )
            except Exception as exc:
                func_result = await self.handle_async_error(exc)
            return self._make_http_response(func_result)

        return decorator

    def _sync_endpoint(
        self,
        func: Callable[..., Any],
    ) -> Callable[..., HttpResponse]:
        def decorator(
            *args: Any,
            **kwargs: Any,
        ) -> HttpResponse:
            # Parse request:
            try:
                self._controller.serializer_context.parse_and_bind(
                    self._controller,
                    self._controller.request,
                    *args,
                    **kwargs,
                )
            except Exception as exc:
                return self._make_http_response(
                    self.handle_error(exc),
                )
            # Return response:
            try:
                func_result = func(self._controller)
            except APIError as exc:  # pyright: ignore[reportUnknownVariableType]
                func_result = self._controller.to_error(
                    exc.raw_data,  # pyright: ignore[reportUnknownMemberType]
                    status_code=exc.status_code,
                    headers=exc.headers,
                )
            except Exception as exc:
                func_result = self.handle_error(exc)
            return self._make_http_response(func_result)

        return decorator

    def _make_http_response(self, raw_data: Any | HttpResponse) -> HttpResponse:
        """
        Returns the actual ``HttpResponse`` object after optional validation.

        If it is already the :class:`django.http.HttpResponse` object,
        just validates it before returning.
        """
        try:
            return self._validate_response(raw_data)
        except ResponseSerializationError as exc:
            # We can't call `self.handle_error` or `self.handle_async_error`
            # here, because it is too late. Since `ResponseSerializationError`
            # happened mostly because the return
            # schema validation was not successful.
            payload = {'detail': exc.args[0]}
            return self._controller.to_error(
                payload,
                status_code=exc.status_code,
            )

    def _validate_response(self, raw_data: Any | HttpResponse) -> HttpResponse:
        if isinstance(raw_data, HttpResponse):
            return self.response_validator.validate_response(
                self._controller,
                raw_data,
            )

        validated = self.response_validator.validate_modification(
            self._controller,
            raw_data,
        )
        return HttpResponse(
            content=self._controller.serializer.serialize(validated.raw_data),
            status=validated.status_code,
            headers=validated.headers,
        )

    def _handle_default_error(self, exc: Exception) -> HttpResponse:
        """
        Import the global error handling and call it.

        If not class level error handling has happened.
        """
        return resolve_setting(  # type: ignore[no-any-return]
            DMR_GLOBAL_ERROR_HANDLER_KEY,
            import_string=True,
        )(self._controller, self, exc)


_ParamT = ParamSpec('_ParamT')
_ReturnT = TypeVar('_ReturnT')
_ResponseT = TypeVar('_ResponseT', bound=HttpResponse | Awaitable[HttpResponse])


@overload
def validate(  # noqa: WPS234
    response: ResponseDescription,
    /,
    *responses: ResponseDescription,
    error_handler: AsyncErrorHandlerT,
    validate_responses: bool | Empty = EmptyObj,
) -> Callable[
    [Callable[_ParamT, Awaitable[HttpResponse]]],
    Callable[_ParamT, Awaitable[HttpResponse]],
]: ...


@overload
def validate(
    response: ResponseDescription,
    /,
    *responses: ResponseDescription,
    error_handler: SyncErrorHandlerT,
    validate_responses: bool | Empty = EmptyObj,
) -> Callable[
    [Callable[_ParamT, HttpResponse]],
    Callable[_ParamT, HttpResponse],
]: ...


@overload
def validate(
    response: ResponseDescription,
    /,
    *responses: ResponseDescription,
    validate_responses: bool | Empty = EmptyObj,
<<<<<<< HEAD
) -> Callable[
    [Callable[_ParamT, _ResponseT]],
    Callable[_ParamT, _ResponseT],
]:
=======
    error_handler: Empty = EmptyObj,
) -> Callable[
    [Callable[_ParamT, _ResponseT]],
    Callable[_ParamT, _ResponseT],
]: ...


def validate(  # pyright: ignore[reportInconsistentOverload]
    response: ResponseDescription,
    /,
    *responses: ResponseDescription,
    validate_responses: bool | Empty = EmptyObj,
    error_handler: SyncErrorHandlerT | AsyncErrorHandlerT | Empty = EmptyObj,
) -> (
    Callable[
        [Callable[_ParamT, Awaitable[HttpResponse]]],
        Callable[_ParamT, Awaitable[HttpResponse]],
    ]
    | Callable[
        [Callable[_ParamT, HttpResponse]],
        Callable[_ParamT, HttpResponse],
    ]
):
>>>>>>> 7ef9e4e8
    """
    Decorator to validate responses from endpoints that return ``HttpResponse``.

    Apply it to validate important API parts:

    .. code:: python

        >>> from http import HTTPStatus
        >>> from django.http import HttpResponse
        >>> from django_modern_rest import (
        ...     Controller,
        ...     validate,
        ...     ResponseDescription,
        ... )
        >>> from django_modern_rest.plugins.pydantic import PydanticSerializer

        >>> class TaskController(Controller[PydanticSerializer]):
        ...     @validate(
        ...         ResponseDescription(
        ...             return_type=list[int],
        ...             status_code=HTTPStatus.OK,
        ...         ),
        ...     )
        ...     def post(self) -> HttpResponse:
        ...         return HttpResponse(b'[1, 2]', status=HTTPStatus.OK)

    Response validation can be disabled for extra speed
    by sending *validate_responses* falsy parameter
    or by setting this configuration in your ``settings.py`` file:

    .. code:: python

        >>> DMR_SETTINGS = {'validate_responses': False}

    Args:
        response: The main response that this endpoint is allowed to return.
        responses: A collection of other responses that are allowed
            to be returned from this endpoint.
        validate_responses: Do we have to run runtime validation
            of responses for this endpoint? Customizable via global setting,
            per controller, and per endpoint.
            Here we only store the per endpoint information.
        error_handler: Callback function to be called
            when this endpoint faces an exception.

    Returns:
        The same function with ``__payload__`` payload instance.

    .. warning::
        Do not disable ``validate_responses`` unless
        this is performance critical for you!

    """
    return _add_payload(
        payload=ValidateEndpointPayload(
            responses=[response, *responses],
            validate_responses=validate_responses,
            error_handler=error_handler,
        ),
    )


class _ModifyAsyncCallable(Protocol):
    """Make `@modify` on functions returning `HttpResponse` unrepresentable."""

    @overload
    @deprecated(
        # It is not actually deprecated, but impossible for the day one.
        # But, this is the only way to trigger a typing error.
        'Do not use `@modify` decorator with `HttpResponse` return type',
    )
    def __call__(self, func: Callable[_ParamT, _ResponseT], /) -> Never: ...

    @overload
    def __call__(
        self,
        func: Callable[_ParamT, Awaitable[_ReturnT]],
        /,
    ) -> Callable[_ParamT, _ReturnT]: ...


class _ModifySyncCallable(Protocol):
    """Make `@modify` on functions returning `HttpResponse` unrepresentable."""

    @overload
    @deprecated(
        # It is not actually deprecated, but impossible for the day one.
        # But, this is the only way to trigger a typing error.
        'Do not use `@modify` decorator with `HttpResponse` return type',
    )
    def __call__(self, func: Callable[_ParamT, _ResponseT], /) -> Never: ...

    @overload
    @deprecated(
        # It is not actually deprecated, but impossible for the day one.
        # But, this is the only way to trigger a typing error.
        'Passing sync `error_hanlder` to `@modify` requires sync endpoint',
    )
    def __call__(
        self,
        func: Callable[_ParamT, Awaitable[_ReturnT]],
        /,
    ) -> Never: ...

    @overload
    def __call__(
        self,
        func: Callable[_ParamT, _ReturnT],
        /,
    ) -> Callable[_ParamT, _ReturnT]: ...


class _ModifyAnyCallable(Protocol):
    """Make `@modify` on functions returning `HttpResponse` unrepresentable."""

    @overload
    @deprecated(
        # It is not actually deprecated, but impossible for the day one.
        # But, this is the only way to trigger a typing error.
        'Do not use `@modify` decorator with `HttpResponse` return type',
    )
    def __call__(self, func: Callable[_ParamT, _ResponseT], /) -> Never: ...

    @overload
    def __call__(
        self,
        func: Callable[_ParamT, _ReturnT],
        /,
    ) -> Callable[_ParamT, _ReturnT]: ...


@overload
def modify(
    *,
    error_handler: AsyncErrorHandlerT,
    status_code: HTTPStatus | Empty = EmptyObj,
    headers: Mapping[str, NewHeader] | Empty = EmptyObj,
    validate_responses: bool | Empty = EmptyObj,
    extra_responses: list[ResponseDescription] | Empty = EmptyObj,
) -> _ModifyAsyncCallable: ...


@overload
def modify(
    *,
    error_handler: SyncErrorHandlerT,
    status_code: HTTPStatus | Empty = EmptyObj,
    headers: Mapping[str, NewHeader] | Empty = EmptyObj,
    validate_responses: bool | Empty = EmptyObj,
    extra_responses: list[ResponseDescription] | Empty = EmptyObj,
) -> _ModifySyncCallable: ...


@overload
def modify(
    *,
    status_code: HTTPStatus | Empty = EmptyObj,
    headers: Mapping[str, NewHeader] | Empty = EmptyObj,
    validate_responses: bool | Empty = EmptyObj,
    extra_responses: list[ResponseDescription] | Empty = EmptyObj,
    error_handler: Empty = EmptyObj,
) -> _ModifyAnyCallable: ...


def modify(
    *,
    status_code: HTTPStatus | Empty = EmptyObj,
    headers: Mapping[str, NewHeader] | Empty = EmptyObj,
    validate_responses: bool | Empty = EmptyObj,
    extra_responses: list[ResponseDescription] | Empty = EmptyObj,
    error_handler: SyncErrorHandlerT | AsyncErrorHandlerT | Empty = EmptyObj,
) -> _ModifyAsyncCallable | _ModifySyncCallable | _ModifyAnyCallable:
    """
    Decorator to modify endpoints that return raw model data.

    Apply it to change some API parts:

    .. code:: python

        >>> from http import HTTPStatus
        >>> from django_modern_rest import Controller, modify
        >>> from django_modern_rest.plugins.pydantic import PydanticSerializer

        >>> class TaskController(Controller[PydanticSerializer]):
        ...     @modify(status_code=HTTPStatus.ACCEPTED)
        ...     def post(self) -> list[int]:
        ...         return [1, 2]  # id of tasks you have started

    Args:
        status_code: Shows *status_code* in the documentation.
            When *status_code* is passed, always use it by default.
            When not provided, we use smart inference
            based on the HTTP method name for default returned response.
        headers: Shows *headers* in the documentation.
            When *headers* are passed we will add them for the default response.
            Use non-empty ``value`` parameter
            of :data:`django_modern_rest.headers.ResponseHeadersT` object.
        extra_responses: List of extra responses that this endpoint can return.
        validate_responses: Do we have to run runtime validation
            of responses for this endpoint? Customizable via global setting,
            per controller, and per endpoint.
            Here we only store the per endpoint information.
        error_handler: Callback function to be called
            when this endpoint faces an exception.

    Returns:
        The same function with ``__payload__`` payload instance.

    .. warning::
        Do not disable ``validate_responses`` unless
        this is performance critical for you!

    """
    return _add_payload(  # type: ignore[return-value]
        payload=ModifyEndpointPayload(
            status_code=status_code,
            headers=headers,
            responses=extra_responses,
            validate_responses=validate_responses,
            error_handler=error_handler,
        ),
    )


def _add_payload(
    *,
    payload: ModifyEndpointPayload | ValidateEndpointPayload,
) -> Callable[[Callable[_ParamT, _ReturnT]], Callable[_ParamT, _ReturnT]]:
    # Add payload for future use in the Endpoint validation.
    def decorator(
        func: Callable[_ParamT, _ReturnT],
    ) -> Callable[_ParamT, _ReturnT]:
        validate_method_name(func.__name__)
        func.__payload__ = payload  # type: ignore[attr-defined]
        return func

    return decorator<|MERGE_RESOLUTION|>--- conflicted
+++ resolved
@@ -323,12 +323,6 @@
     /,
     *responses: ResponseDescription,
     validate_responses: bool | Empty = EmptyObj,
-<<<<<<< HEAD
-) -> Callable[
-    [Callable[_ParamT, _ResponseT]],
-    Callable[_ParamT, _ResponseT],
-]:
-=======
     error_handler: Empty = EmptyObj,
 ) -> Callable[
     [Callable[_ParamT, _ResponseT]],
@@ -352,7 +346,6 @@
         Callable[_ParamT, HttpResponse],
     ]
 ):
->>>>>>> 7ef9e4e8
     """
     Decorator to validate responses from endpoints that return ``HttpResponse``.
 
