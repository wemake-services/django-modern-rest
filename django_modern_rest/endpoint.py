--- conflicted
+++ resolved
@@ -272,15 +272,11 @@
             in the final response. Headers with ``value`` attribute set
             will be added to the final response.
         metadata_validator_cls: Type that will validate
-<<<<<<< HEAD
-            the endpoint definition by default. Can be customized.
-=======
             the endpoint definition by deafult. Can be customized.
         validate_responses: Do we have to run runtime validation
             of responses for this endpoint? Customizable via global setting,
             per controller, and per endpoint.
             Here we only store the per endpoint information.
->>>>>>> e01ad7d1
 
     Raises:
         EndpointMetadataError: When user did not specify
@@ -288,16 +284,12 @@
 
     Returns:
         The same function with ``__endpoint__``
-<<<<<<< HEAD
-        metadata instance of :class:`EndpointMetadata`.
-=======
         metadata instanse of :class:`EndpointMetadata`.
 
     .. warning::
         Do not disable ``validate_responses`` unless
         this is preformance critical for you!
 
->>>>>>> e01ad7d1
     """
     return _add_metadata(
         return_type=return_type,
@@ -364,13 +356,6 @@
             Use non-empty ``value`` parameter
             of :class:`django_modern_rest.headers.BaseHeaderDescription` object.
         metadata_validator_cls: Type that will validate
-<<<<<<< HEAD
-            the endpoint definition by default. Can be customized.
-
-    Returns:
-        The same function with ``__endpoint__``
-        metadata instance of :class:`EndpointMetadata`.
-=======
             the endpoint definition by deafult. Can be customized.
         validate_responses: Do we have to run runtime validation
             of responses for this endpoint? Customizable via global setting,
@@ -385,7 +370,6 @@
         Do not disable ``validate_responses`` unless
         this is preformance critical for you!
 
->>>>>>> e01ad7d1
     """
     return _add_metadata(  # type: ignore[return-value]
         status_code=status_code,
