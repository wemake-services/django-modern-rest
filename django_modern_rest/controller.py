--- conflicted
+++ resolved
@@ -8,11 +8,7 @@
 from django_modern_rest.components import ComponentParserMixin
 from django_modern_rest.endpoint import Endpoint
 from django_modern_rest.exceptions import (
-<<<<<<< HEAD
     RequestSerializationError,
-=======
-    MethodNotAllowedError,
->>>>>>> 9cad1767
     SerializationError,
     UnsolvableAnnotationsError,
 )
@@ -102,30 +98,14 @@
         endpoint = self._api_endpoints.get(request.method.lower())  # type: ignore[union-attr]
         if endpoint is not None:
             # TODO: support `StreamingHttpResponse`
-<<<<<<< HEAD
             # TODO: support `JsonResponse`
             # TODO: use `return_type` for schema generation
             # TODO: use configurable `json` encoders and decoders
             # TODO: make sure `return_dto` validation
             # can be turned off for production
             self._validate_components(request, *args, **kwargs)
-=======
-            for parser, type_args in self._component_parsers:
-                # TODO: maybe parse all at once?
-                # See https://github.com/wemake-services/django-modern-rest/issues/8
-                parser._parse_component(  # noqa: SLF001  # pyright: ignore[reportPrivateUsage]
-                    # We lie that this is a `ComponentParserMixin`, but their
-                    # APIs are compatible by design.
-                    self,  # type: ignore[arg-type]
-                    self._serializer,
-                    type_args,
-                    request,
-                    *args,
-                    **kwargs,
-                )
->>>>>>> 9cad1767
             return endpoint(self, *args, **kwargs)  # we don't pass request
-        raise MethodNotAllowedError
+        return None
 
     def _validate_components(
         self,
