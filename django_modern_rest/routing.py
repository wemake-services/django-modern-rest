from collections.abc import Callable, Mapping, Sequence
from typing import TYPE_CHECKING, Any, TypeAlias, TypeVar

from django.http import HttpRequest, HttpResponseBase
from django.urls import URLPattern, URLResolver
from django.utils.functional import classproperty
from django.views import View
from typing_extensions import override

if TYPE_CHECKING:
    from django_modern_rest.controller import Controller
    from django_modern_rest.serialization import BaseSerializer


class Router:
    """Collection of HTTP routes for REST framework."""

    __slots__ = ('urls',)

    def __init__(self, urls: Sequence[URLPattern | URLResolver]) -> None:
        """Just stores the passed routes."""
        self.urls = urls


_SerializerT = TypeVar('_SerializerT', bound='BaseSerializer')
_ViewFunc: TypeAlias = Callable[..., HttpResponseBase]
_ContollerT: TypeAlias = type['Controller[Any]']
_ViewsSpec: TypeAlias = tuple[_ContollerT, _ViewFunc]


def compose_controllers(
    # This seems like a strange design at first, but it actually allows:
    # at least two pos-only controllers and then any amount of extra ones.
    first_controller: type['Controller[_SerializerT]'],
    second_controller: type['Controller[_SerializerT]'],
    /,
    *extra: type['Controller[_SerializerT]'],
) -> type[View]:
    """Combines several controllers with different http methods into one url."""
    controllers = [first_controller, second_controller, *extra]
    is_all_async = _validate_controllers_composition(controllers)

    views = [(controller, controller.as_view()) for controller in controllers]

    method_mapping = _build_method_mapping(views)

    class ComposedControllerView(View):  # noqa: WPS431
        @override
        def dispatch(
            self,
            request: HttpRequest,
            *args: Any,
            **kwargs: Any,
        ) -> HttpResponseBase:
            # Routing is efficient in runtime, with O(1) on average.
            # Since we build everything during import time :wink:
            method = request.method.lower()  # type: ignore[union-attr]
            view = method_mapping.get(method)
            if view is not None:
                return view(request, *args, **kwargs)
            return first_controller.handle_method_not_allowed(method)

        @classproperty
        @override
        def view_is_async(cls) -> bool:  # noqa: N805  # pyright: ignore[reportIncompatibleVariableOverride]
            """Returns `True` if all of the controllers are async."""
            return is_all_async

    return ComposedControllerView


def _validate_controllers_composition(
    controllers: list[_ContollerT],
) -> bool:
    # We know that there are at least 2 controllers as this point:
    is_async = bool(controllers[0].view_is_async)
    serializer = controllers[0]._serializer  # noqa: SLF001  # pyright: ignore[reportPrivateUsage]

    for controller in controllers:
        if controller.view_is_async is not is_async:
            raise ValueError(
                'Composing controllers with async and sync endpoints '
                'is not supported',
            )
        if serializer is not controller._serializer:  # noqa: SLF001  # pyright: ignore[reportPrivateUsage]
            raise ValueError(
                'Composing controllers with different serializer types '
                'is not supported',
            )

    return is_async


def _build_method_mapping(
    views: list[_ViewsSpec],
) -> Mapping[str, _ViewFunc]:
    method_mapping: dict[str, _ViewFunc] = {}
    for controller, view in views:
<<<<<<< HEAD
        controller_methods = controller.existing_http_methods()
        method_intersection = (method_mapping.keys() & controller_methods) - {
            'options',
        }
=======
        controller_methods = controller.existing_http_methods() - {'options'}
        if not controller_methods:
            raise ValueError(
                f'Contoller {controller} must have at least one endpoint '
                'to be composed',
            )
        method_intersection = method_mapping.keys() & controller_methods
>>>>>>> e01ad7d1
        # TODO: decide what to do with default `options` method.
        # Do we need it? Maybe it should be removed?
        if method_intersection:
            raise ValueError(
                f'Controllers have {method_intersection!r} common methods, '
                'while all endpoints must be unique',
            )
        method_mapping.update(dict.fromkeys(controller_methods, view))
    return method_mapping<|MERGE_RESOLUTION|>--- conflicted
+++ resolved
@@ -96,12 +96,6 @@
 ) -> Mapping[str, _ViewFunc]:
     method_mapping: dict[str, _ViewFunc] = {}
     for controller, view in views:
-<<<<<<< HEAD
-        controller_methods = controller.existing_http_methods()
-        method_intersection = (method_mapping.keys() & controller_methods) - {
-            'options',
-        }
-=======
         controller_methods = controller.existing_http_methods() - {'options'}
         if not controller_methods:
             raise ValueError(
@@ -109,7 +103,6 @@
                 'to be composed',
             )
         method_intersection = method_mapping.keys() & controller_methods
->>>>>>> e01ad7d1
         # TODO: decide what to do with default `options` method.
         # Do we need it? Maybe it should be removed?
         if method_intersection:
