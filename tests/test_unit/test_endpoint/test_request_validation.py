import json
from http import HTTPStatus
from typing import final

import pydantic
from django.http import HttpResponse
from inline_snapshot import snapshot
from typing_extensions import TypedDict

from django_modern_rest import Body, Controller, Headers, Query
from django_modern_rest.plugins.pydantic import PydanticSerializer
from django_modern_rest.test import DMRRequestFactory


@final
class _MyPydanticModel(pydantic.BaseModel):
    age: int


@final
class _MyTypedDict(TypedDict):
    name: str


@final
class _WrongPydanticBodyController(
    Controller[PydanticSerializer],
    Body[_MyPydanticModel],
):
    """All body of these methods are not correct."""

    def post(self) -> str:  # pragma: no cover
        """Does not respect a body type."""
        return 'done'  # not an exception for a better test clarity


@final
class _WrongTypedDictBodyController(
    Controller[PydanticSerializer],
    Body[_MyTypedDict],
):
    """All body of these methods are not correct."""

    def post(self) -> str:  # pragma: no cover
        """Does not respect a body type."""
        return 'done'  # not an exception for a better test clarity


@final
class _WrongPydanticQueryController(
    Controller[PydanticSerializer],
    Query[_MyPydanticModel],
):
    """All query params of these methods are not correct."""

    def get(self) -> str:  # pragma: no cover
        """Does not respect a body type."""
        return 'done'  # not an exception for a better test clarity


@final
class _MyPydanticHeaders(pydantic.BaseModel):
    timestamp: int = pydantic.Field(alias='X-Timestamp')


@final
class _WrongPydanticHeadersController(
    Controller[PydanticSerializer],
    Headers[_MyPydanticHeaders],
):
    """All headers of these methods are not correct."""

    def get(self) -> str:  # pragma: no cover
        """Does not respect a body type."""
        return 'done'  # not an exception for a better test clarity


def test_validate_pydantic_request_body(dmr_rf: DMRRequestFactory) -> None:
    """Ensures that request body validation works for default settings."""
    request = dmr_rf.post('/whatever/', data={})

    response = _WrongPydanticBodyController.as_view()(request)

    assert isinstance(response, HttpResponse)
    assert response.status_code == HTTPStatus.BAD_REQUEST
<<<<<<< HEAD
    assert json.loads(response.content)['detail'] == snapshot("""\
1 validation error for CombinedRequestModel
parsed_body.age
  Field required [type=missing, input_value={}, input_type=dict]
    For further information visit https://errors.pydantic.dev/2.12/v/missing\
""")
=======
    assert json.loads(response.content) == snapshot({
        'detail': [
            {
                'type': 'missing',
                'loc': ['age'],
                'msg': 'Field required',
                'input': {},
            },
        ],
    })
>>>>>>> 9cad1767


def test_validate_typed_dict_request_body(dmr_rf: DMRRequestFactory) -> None:
    """Ensures that request body validation works for default settings."""
    request = dmr_rf.post('/whatever/', data={})

    response = _WrongTypedDictBodyController.as_view()(request)

    assert isinstance(response, HttpResponse)
    assert response.status_code == HTTPStatus.BAD_REQUEST
<<<<<<< HEAD
    assert json.loads(response.content)['detail'] == snapshot("""\
1 validation error for CombinedRequestModel
parsed_body.name
  Field required [type=missing, input_value={}, input_type=dict]
    For further information visit https://errors.pydantic.dev/2.12/v/missing\
""")
=======
    assert json.loads(response.content) == snapshot({
        'detail': [
            {
                'type': 'missing',
                'loc': ['name'],
                'msg': 'Field required',
                'input': {},
            },
        ],
    })
>>>>>>> 9cad1767


def test_validate_request_query(dmr_rf: DMRRequestFactory) -> None:
    """Ensures that request query validation works for default settings."""
    request = dmr_rf.get('/whatever/?wrong=1')

    response = _WrongPydanticQueryController.as_view()(request)

    assert isinstance(response, HttpResponse)
    assert response.status_code == HTTPStatus.BAD_REQUEST
<<<<<<< HEAD
    assert json.loads(response.content)['detail'] == snapshot(
        """\
1 validation error for CombinedRequestModel
parsed_query.age
  Field required [type=missing, input_value=<QueryDict: {'wrong': ['1']}>, input_type=QueryDict]
    For further information visit https://errors.pydantic.dev/2.12/v/missing\
""",
    )
=======
    assert json.loads(response.content) == snapshot({
        'detail': [
            {
                'type': 'missing',
                'loc': ['age'],
                'msg': 'Field required',
                'input': {'wrong': ['1']},
            },
        ],
    })
>>>>>>> 9cad1767


def test_validate_request_headers(dmr_rf: DMRRequestFactory) -> None:
    """Ensures that request headers validation works for default settings."""
    request = dmr_rf.get('/whatever/', headers={'X-Timestamp': 'not-int'})
    assert 'X-Timestamp' in request.headers

    response = _WrongPydanticHeadersController.as_view()(request)

    assert isinstance(response, HttpResponse)
    assert response.status_code == HTTPStatus.BAD_REQUEST
<<<<<<< HEAD
    assert json.loads(response.content)['detail'] == snapshot(
        """\
1 validation error for CombinedRequestModel
parsed_headers.X-Timestamp
  Input should be a valid integer, unable to parse string as an integer [type=int_parsing, input_value='not-int', input_type=str]
    For further information visit https://errors.pydantic.dev/2.12/v/int_parsing\
""",
    )
=======
    assert json.loads(response.content) == snapshot({
        'detail': [
            {
                'type': 'int_parsing',
                'loc': ['X-Timestamp'],
                'msg': (
                    'Input should be a valid integer, '
                    'unable to parse string as an integer'
                ),
                'input': 'not-int',
            },
        ],
    })
>>>>>>> 9cad1767
<|MERGE_RESOLUTION|>--- conflicted
+++ resolved
@@ -83,14 +83,6 @@
 
     assert isinstance(response, HttpResponse)
     assert response.status_code == HTTPStatus.BAD_REQUEST
-<<<<<<< HEAD
-    assert json.loads(response.content)['detail'] == snapshot("""\
-1 validation error for CombinedRequestModel
-parsed_body.age
-  Field required [type=missing, input_value={}, input_type=dict]
-    For further information visit https://errors.pydantic.dev/2.12/v/missing\
-""")
-=======
     assert json.loads(response.content) == snapshot({
         'detail': [
             {
@@ -101,7 +93,6 @@
             },
         ],
     })
->>>>>>> 9cad1767
 
 
 def test_validate_typed_dict_request_body(dmr_rf: DMRRequestFactory) -> None:
@@ -112,14 +103,6 @@
 
     assert isinstance(response, HttpResponse)
     assert response.status_code == HTTPStatus.BAD_REQUEST
-<<<<<<< HEAD
-    assert json.loads(response.content)['detail'] == snapshot("""\
-1 validation error for CombinedRequestModel
-parsed_body.name
-  Field required [type=missing, input_value={}, input_type=dict]
-    For further information visit https://errors.pydantic.dev/2.12/v/missing\
-""")
-=======
     assert json.loads(response.content) == snapshot({
         'detail': [
             {
@@ -130,7 +113,6 @@
             },
         ],
     })
->>>>>>> 9cad1767
 
 
 def test_validate_request_query(dmr_rf: DMRRequestFactory) -> None:
@@ -141,16 +123,6 @@
 
     assert isinstance(response, HttpResponse)
     assert response.status_code == HTTPStatus.BAD_REQUEST
-<<<<<<< HEAD
-    assert json.loads(response.content)['detail'] == snapshot(
-        """\
-1 validation error for CombinedRequestModel
-parsed_query.age
-  Field required [type=missing, input_value=<QueryDict: {'wrong': ['1']}>, input_type=QueryDict]
-    For further information visit https://errors.pydantic.dev/2.12/v/missing\
-""",
-    )
-=======
     assert json.loads(response.content) == snapshot({
         'detail': [
             {
@@ -161,7 +133,6 @@
             },
         ],
     })
->>>>>>> 9cad1767
 
 
 def test_validate_request_headers(dmr_rf: DMRRequestFactory) -> None:
@@ -173,16 +144,6 @@
 
     assert isinstance(response, HttpResponse)
     assert response.status_code == HTTPStatus.BAD_REQUEST
-<<<<<<< HEAD
-    assert json.loads(response.content)['detail'] == snapshot(
-        """\
-1 validation error for CombinedRequestModel
-parsed_headers.X-Timestamp
-  Input should be a valid integer, unable to parse string as an integer [type=int_parsing, input_value='not-int', input_type=str]
-    For further information visit https://errors.pydantic.dev/2.12/v/int_parsing\
-""",
-    )
-=======
     assert json.loads(response.content) == snapshot({
         'detail': [
             {
@@ -195,5 +156,4 @@
                 'input': 'not-int',
             },
         ],
-    })
->>>>>>> 9cad1767
+    })